--- conflicted
+++ resolved
@@ -725,12 +725,7 @@
         """ Returns a generator yielding chunks of the file, so it can
             be read piece by piece with a simple for loop.
 
-<<<<<<< HEAD
-           Any argument you pass after ``size`` will be passed to
-           :meth:`open()`.
-=======
            Any argument you pass after `size` will be passed to :meth:`open`.
->>>>>>> 363c9404
 
            :example:
 
@@ -768,32 +763,8 @@
 
         .. seealso:: :meth:`lines`
         """
-<<<<<<< HEAD
-        if encoding is None:
-            # 8-bit
-            with self.open('U') as f:
-                return f.read()
-        else:
-            # Unicode. The file *must* be opened in binary mode to
-            # avoid data loss (see the docs for codecs.open)
-            with self.open('rb') as f:
-                # (Note - Can't use 'U' mode here, since codecs.open
-                # doesn't support 'U' mode.)
-                if encoding is not None:
-                    info = codecs.lookup(encoding)
-                    f = codecs.StreamReaderWriter(
-                        f, info.streamreader, info.streamwriter, errors
-                        )
-                t = f.read()
-            return (t.replace(u('\r\n'), u('\n'))
-                     .replace(u('\r\x85'), u('\n'))
-                     .replace(u('\r'), u('\n'))
-                     .replace(u('\x85'), u('\n'))
-                     .replace(u('\u2028'), u('\n')))
-=======
         with self.open(mode='r', encoding=encoding, errors=errors) as f:
             return U_NEWLINE.sub('\n', f.read())
->>>>>>> 363c9404
 
     def write_text(self, text, encoding=None, errors='strict',
                    linesep=os.linesep, append=False):
